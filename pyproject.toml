--- conflicted
+++ resolved
@@ -1,10 +1,6 @@
 [tool.poetry]
 name = "gravitorch"
-<<<<<<< HEAD
-version = "0.0.12a5"
-=======
 version = "0.0.12a6"
->>>>>>> 36821f22
 description = "Warning: API is not stable"
 readme = "README.md"
 authors = ["Thibaut Durand <durand.tibo+gh@gmail.com>"]
@@ -48,11 +44,7 @@
 # Optional dependencies
 accelerate = { version = "^0.19", optional = true }
 colorlog = { version = "^6.7", optional = true }
-<<<<<<< HEAD
-lightning-fabric = { version = "^2.0", optional = true }
-=======
 lightning = { version = "^2.0", optional = true }
->>>>>>> 36821f22
 matplotlib = { version = "^3.7", optional = true }
 pillow = { version = "^9.5", optional = true }
 tensorboard = { version = "^2.13", optional = true }
@@ -63,11 +55,7 @@
 all = [
     "accelerate",
     "colorlog",
-<<<<<<< HEAD
-    "lightning-fabric",
-=======
     "lightning",
->>>>>>> 36821f22
     "matplotlib",
     "pillow",
     "tensorboard",
